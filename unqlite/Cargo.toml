--- conflicted
+++ resolved
@@ -7,11 +7,7 @@
 
 [dependencies]
 futures-util = { default-features = false, features = ["std"], version = "0.3" }
-<<<<<<< HEAD
-rarity-cache = { default-features = false, features = ["serde"], path = "../base" }
-=======
-twilight-cache = { default-features = false, path = "../base" }
->>>>>>> 67f4add0
+twilight-cache = { default-features = false, features = ["serde"], path = "../base" }
 serde = { default-features = false, version = "1.0" }
 serde_cbor = { default-features = false, features = ["std"], version = "0.11" }
 twilight-model = { default-features = false, version = "0.2" }
